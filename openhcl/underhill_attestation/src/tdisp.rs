// Copyright (c) Microsoft Corporation.
// Licensed under the MIT License.

//! Local verifier implementation for attesting TDISP devices.
//! Host passes Node BOM document to underhill, which uses it
//! as the policy for attesting devices.

use base64::{engine::general_purpose::STANDARD as BASE64, Engine as _};
use bytes::{Buf, Bytes};
use serde::{Deserialize, Serialize};
use std::collections::HashMap;
use std::convert::TryFrom;
use std::fmt;
use thiserror::Error;

/*
Node BOM definitions
*/

#[derive(Debug, Clone, Serialize, Deserialize)]
pub struct MeasurementValue {
    pub value_type: u8,
    pub value_size: u16,
    pub endianness: Endianness,
    pub check: CheckType,
    pub bitmask: String,
    pub value: String,
}

#[derive(Debug, Clone, Serialize, Deserialize)]
#[serde(rename_all = "camelCase")]
pub enum Endianness {
    BigEndian,
    LittleEndian,
}

#[derive(Debug, Clone, Serialize, Deserialize)]
#[serde(rename_all = "camelCase")]
pub enum CheckType {
    Equal,
    GreaterThanOrEq,
    None,
}

#[derive(Debug, Error)]
pub enum MeasurementError {
    #[error("Invalid hex string: {0}")]
    InvalidHexString(String),
    #[error("Size mismatch: expected {expected} bytes, got {actual} bytes")]
    SizeMismatch { expected: usize, actual: usize },
    #[error("JSON parsing error: {0}")]
    JsonError(#[from] serde_json::Error),
    #[error("Hex decoding error: {0}")]
    HexError(#[from] hex::FromHexError),
}

impl MeasurementValue {
    pub fn from_json(json: &str) -> Result<Self, MeasurementError> {
        serde_json::from_str(json).map_err(MeasurementError::JsonError)
    }

    /// Apply bitmask to actual value
    fn apply_bitmask(&self, actual: &[u8]) -> Result<Vec<u8>, MeasurementError> {
<<<<<<< HEAD
        let bitmask_bytes =
            hex::decode(&self.bitmask).map_err(|hex_err| MeasurementError::HexError(hex_err))?;
=======
        let bitmask_bytes = hex::decode(&self.bitmask).map_err(|hex_err| MeasurementError::HexError(hex_err))?;
>>>>>>> c82b6d5e
        if bitmask_bytes.len() != actual.len() {
            return Err(MeasurementError::SizeMismatch {
                expected: bitmask_bytes.len(),
                actual: actual.len(),
            });
        }

        Ok(actual
            .iter()
            .zip(bitmask_bytes.iter())
            .map(|(a, m)| a & m)
            .collect())
    }

    /// Compare actual value with expected value according to the measurement specification
    pub fn compare(&self, actual: &[u8]) -> Result<bool, MeasurementError> {
        if actual.len() != self.value_size as usize {
            return Err(MeasurementError::SizeMismatch {
                expected: self.value_size as usize,
                actual: actual.len(),
            });
        }

<<<<<<< HEAD
        let mut expected =
            hex::decode(&self.value).map_err(|hex_err| MeasurementError::HexError(hex_err))?;
=======
        let mut expected = hex::decode(&self.value).map_err(|hex_err| MeasurementError::HexError(hex_err))?;
>>>>>>> c82b6d5e
        match self.endianness {
            Endianness::LittleEndian => {
                expected.reverse();
            }
            Endianness::BigEndian => {}
        }
        let masked_actual = self.apply_bitmask(actual)?;
        match self.check {
            CheckType::Equal => Ok(masked_actual == expected),
            CheckType::GreaterThanOrEq => Ok(masked_actual >= expected),
            CheckType::None => Ok(true),
        }
    }
}
// Measurement entry
#[derive(Debug, Clone, Serialize, Deserialize)]
pub struct Measurement {
    //#[serde(validate(range(min = 1, max = 254)))]
    pub index: u8,
    pub name: String,
    //#[serde(validate(range(min = 0, max = 255)))]
    pub block_type: u8,
    pub size: u16,
    pub measurement_value: MeasurementValue,
}

// Main device manifest struct
#[derive(Debug, Clone, Serialize, Deserialize)]
pub struct DeviceManifest {
    pub vendor_id: u16,
    pub device_id: u16,
    pub device_name: String,
    pub intermediate_thumbprint: String,
    pub measurements: Vec<Measurement>,
}

impl DeviceManifest {
    pub fn to_json(&self) -> Result<String, serde_json::Error> {
        serde_json::to_string_pretty(self)
    }

    pub fn from_json(json: &str) -> Result<Self, serde_json::Error> {
        serde_json::from_str(json)
    }
}

#[derive(Debug, Clone, Serialize, Deserialize)]
pub struct NodeManifest {
    bom_id: String,
    bom_name: String,
    bom_svn: u32,
    // TODO: Consider hash map with vid/did as key
    // device_manifest_map: HashMap<(u16, u16), DeviceManifest>,
    device_manifests: Vec<DeviceManifest>,
}

/*
SPDM definitions
*/

#[derive(Debug)]
pub struct DmtfMeasurement {
    dmtf_spec_measurement_value_type: u8,
    dmtf_spec_measurement_value_size: u16,
    dmtf_spec_measurement_value: Vec<u8>,
}

impl TryFrom<&[u8]> for DmtfMeasurement {
    type Error = String;

    fn try_from(data: &[u8]) -> Result<Self, Self::Error> {
        let mut buf = Bytes::copy_from_slice(data);

        if buf.remaining() < 3 {
            return Err("Buffer too short".to_string());
        }

        let dmtf_spec_measurement_value_type = buf.get_u8();
        let dmtf_spec_measurement_value_size = buf.get_u16_le();

        if buf.remaining() < dmtf_spec_measurement_value_size as usize {
            return Err("Buffer too short for measurement value".to_string());
        }

        let dmtf_spec_measurement_value = buf
            .split_to(dmtf_spec_measurement_value_size as usize)
            .to_vec();

        if !buf.is_empty() {
            eprintln!("Warning: {} bytes left after parsing", buf.remaining());
        }

        Ok(DmtfMeasurement {
            dmtf_spec_measurement_value_type,
            dmtf_spec_measurement_value_size,
            dmtf_spec_measurement_value,
        })
    }
}

impl fmt::Display for DmtfMeasurement {
    fn fmt(&self, f: &mut fmt::Formatter<'_>) -> fmt::Result {
        writeln!(f, "DmtfMeasurement:")?;
        write!(f, "Type: 0x{:02x} ", self.dmtf_spec_measurement_value_type)?;
        writeln!(f, "Size: 0x{:02x}", self.dmtf_spec_measurement_value_size)?;
        write!(f, "Value: {{ ")?;
        for byte in &self.dmtf_spec_measurement_value {
            write!(f, "0x{:02x} ", byte)?;
        }
        write!(f, "}}")?;

        Ok(())
    }
}

#[derive(Debug)]
pub struct MeasurementBlock {
    index: u8,
    measurement_specification: u8,
    measurement_size: u16,
    measurement: DmtfMeasurement,
}

impl TryFrom<&[u8]> for MeasurementBlock {
    type Error = String;

    fn try_from(block_data: &[u8]) -> Result<Self, Self::Error> {
        let mut buf = Bytes::copy_from_slice(block_data);

        if buf.remaining() < 4 {
            // Minimum size for fixed fields
            return Err("Buffer too short for fixed fields".to_string());
        }

        let index = buf.get_u8();
        let measurement_specification = buf.get_u8();
        if measurement_specification != 0x01 {
            return Err(format!(
                "Invalid measurement_specification: 0x{:x}. Only support DMTF format 0x01.",
                measurement_specification
            ));
        }
        let measurement_size = buf.get_uint_le(2) as u16;

        if buf.remaining() < measurement_size as usize {
            return Err("Buffer too short for measurement".to_string());
        }

        let measurement =
            DmtfMeasurement::try_from(buf.split_to(measurement_size as usize).to_vec().as_slice())
                .map_err(|e| format!("Failed to parse DMTF measurement: {}", e))?;

        if !buf.is_empty() {
            eprintln!("Warning: {} bytes left after parsing", buf.remaining());
        }
        // if !buf.is_empty() {
        //     return Err(format!(
        //         "Something went wrong during parsing the SPDM GET MEASUREMENT response message.\n\
        //          Expected length: {}, Actual length: {}",
        //         response_data.len(),
        //         response_data.len() - buf.len()
        //     ));
        // }

        Ok(MeasurementBlock {
            index,
            measurement_specification,
            measurement_size,
            measurement,
        })
    }
}

impl fmt::Display for MeasurementBlock {
    fn fmt(&self, f: &mut fmt::Formatter<'_>) -> fmt::Result {
        writeln!(f, "MeasurementBlock:")?;
        write!(f, "index: 0x{:x} ", self.index)?;
        writeln!(
            f,
            "measurement_specification: 0x{:x}",
            self.measurement_specification
        )?;
        writeln!(f, "measurement_size: 0x{:x}", self.measurement_size)?;
        writeln!(f, "measurement: {}", self.measurement)?;

        Ok(())
    }
}

#[derive(Debug)]
pub struct MeasurementBlockList(Vec<MeasurementBlock>);

impl TryFrom<(&[u8], u8)> for MeasurementBlockList {
    type Error = String;

    fn try_from(data: (&[u8], u8)) -> Result<Self, Self::Error> {
        let (raw_blocks, number_of_blocks) = data;
        let mut buf = Bytes::copy_from_slice(raw_blocks);
        let mut blocks = Vec::new();

        for _ in 0..number_of_blocks {
            if buf.remaining() < 4 {
                return Err("Buffer too short for fixed fields".to_string());
            }

            let block_size = {
                let mut temp_buf = buf.clone();
                temp_buf.advance(2); // Skip index and measurement_specification
                temp_buf.get_uint_le(2) as usize + 4 // measurement_size + fixed fields
            };

            if buf.remaining() < block_size {
                return Err("Buffer too short for block".to_string());
            }

            let block_data = buf.split_to(block_size).to_vec();
            let block = MeasurementBlock::try_from(block_data.as_slice())
                .map_err(|e| format!("Failed to parse measurement block: {}", e))?;

            blocks.push(block);
        }

        Ok(MeasurementBlockList(blocks))
    }
}

#[derive(Debug)]
pub struct OpaqueData {
    // TODO
}
#[derive(Debug)]
pub struct SpdmMeasurementResponseMessage {
    spdm_version: u8,
    request_response_code: u8,
    param1: u8,
    param2: u8,
    number_of_blocks: u8,
    measurement_record_length: u32, // This field size is 3 bytes
    nonce: [u8; 32],
    opaque_data_length: u16,
    signature: Vec<u8>,
    measurement_record_data: MeasurementBlockList,
    opaque_data: OpaqueData,
}

impl TryFrom<&[u8]> for SpdmMeasurementResponseMessage {
    type Error = String;

    fn try_from(response_data: &[u8]) -> Result<Self, Self::Error> {
        let mut buf = Bytes::copy_from_slice(response_data);

        if buf.remaining() < 41 {
            // Minimum size for fixed fields
            return Err("Buffer too short for fixed fields".to_string());
        }

        let spdm_version = buf.get_u8();
        let request_response_code = buf.get_u8();
        if request_response_code != 0x60 {
            return Err(format!(
                "Invalid request_response_code: 0x{:x}",
                request_response_code
            ));
        }
        let param1 = buf.get_u8();
        let param2 = buf.get_u8();
        let number_of_blocks = buf.get_u8();
        let measurement_record_length = buf.get_uint_le(3) as u32;
        let signature_length = 96; // Hardcoded for now
                                   // print all the fields

        if buf.remaining() < measurement_record_length as usize + 34 + signature_length {
            return Err("Buffer too short for variable length fields".to_string());
        }

        let raw_record = buf.split_to(measurement_record_length as usize).to_vec();
        let measurement_record_data =
            MeasurementBlockList::try_from((raw_record.as_slice(), number_of_blocks))
                .map_err(|e| format!("Failed to parse measurement record: {}", e))?;

        let mut nonce = [0u8; 32];
        buf.copy_to_slice(&mut nonce);

        let opaque_data_length = buf.get_u16_le();
        let opaque_data = OpaqueData {}; // TODO
                                         // let opaque_data = OpaqueData::try_from(buf.split_to(opaque_length as usize).as_ref())
                                         //     .map_err(|e| format!("Failed to parse opaque data: {}", e))?;

        let signature = buf.split_to(signature_length).to_vec();

        // if !buf.is_empty() {
        //     return Err(format!(
        //         "Something went wrong during parsing the SPDM GET MEASUREMENT response message.\n\
        //          Expected length: {}, Actual length: {}",
        //         response_data.len(),
        //         response_data.len() - buf.len()
        //     ));
        // }

        Ok(SpdmMeasurementResponseMessage {
            spdm_version,
            request_response_code,
            param1,
            param2,
            number_of_blocks,
            measurement_record_length,
            nonce,
            opaque_data_length,
            signature,
            measurement_record_data,
            opaque_data,
        })
    }
}

impl fmt::Display for SpdmMeasurementResponseMessage {
    fn fmt(&self, f: &mut fmt::Formatter<'_>) -> fmt::Result {
        writeln!(f, "\nSpdmMeasurementResponseMessage:")?;
        writeln!(f, "==================================")?;
        writeln!(f, "SPDMVersion: 0x{:x}", self.spdm_version)?;
        writeln!(f, "RequestResponseCode: 0x{:x}", self.request_response_code)?;
        // TODO: print set bitfields
        writeln!(f, "Param1: 0x{:x}", self.param1)?;
        writeln!(f, "Param2: 0x{:x}", self.param2)?;
        writeln!(f, "NumberOfBlocks: {}", self.number_of_blocks)?;
        writeln!(
            f,
            "MeasurementRecordLength: {}",
            self.measurement_record_length
        )?;

        for block in self.measurement_record_data.0.iter() {
            writeln!(f, "{:}", block)?;
        }

        Ok(())
    }
}

struct SPDMCertificateChain {
    // TODO
}

struct SPDMDeviceInterfaceReport {
    // TODO
}

#[allow(missing_docs)] // self-explanatory fields
#[derive(Debug, Error)]
pub(crate) enum DeviceAttestationError {
    #[error("invalid data format: {0:?}")]
    InvalidFormat(usize),
    #[error("Invalid vendor id: {0:?} or device id: {1:?}")]
    InvalidVendorDeviceId(u16, u16),
    #[error("Error in fetching Node SBOM: {0:?}")]
    NodeSBOMFetchError(NodeSBOMReadError),
    #[error("Generic error")]
    GenericError,
    #[error("Measurement error: {0:?}")]
    MeasurementError(MeasurementError),
}

#[allow(missing_docs)] // self-explanatory fields
#[derive(Debug, Error)]
pub(crate) enum DevicePolicyReadError {
    #[error("invalid data format: {0:?}")]
    InvalidFormat(usize),
}

#[allow(missing_docs)] // self-explanatory fields
#[derive(Debug, Error)]
pub(crate) enum NodeSBOMReadError {
    #[error("invalid data format: {0:?}")]
    InvalidFormat(usize),
}

#[allow(missing_docs)]
#[derive(Debug, Error)]
pub(crate) enum DeviceMaterialFetchError {
    #[error("Error during measurements fetch")]
    GetMeasurementFailure,
}
struct DevicePolicy {
    allow_all_devices: bool,
    bom_authority: String,
    bom_name: String,
    bom_id: String,
    bom_min_svn: u32,
}

pub(crate) enum TdispVerifierState {
    Uninitialized,
    DevicePolicyAttested,
    DevicePolicyAttestedAndBOMVerified,
    Error,
}

struct TdispVerifier {
    pub node_bom: Option<NodeManifest>,
    pub device_policy: Option<DevicePolicy>,
    pub state: TdispVerifierState,
}

// make an instance of TdispVerifier

impl TdispVerifier {
    pub fn new() -> Self {
        TdispVerifier {
            node_bom: None,
            device_policy: None,
            state: TdispVerifierState::Uninitialized,
        }
    }

    fn read_and_verify_node_sbom() -> Result<NodeManifest, NodeSBOMReadError> {
        //TODO: Read from host
        // Verify signature and signer
        // Check BOM svn
        Err(NodeSBOMReadError::InvalidFormat(0))
    }

    fn get_node_sbom<'a>() -> Result<&'a NodeManifest, NodeSBOMReadError> {
        println!("Getting node SBOM");
        Err(NodeSBOMReadError::InvalidFormat(0))
    }

    fn get_device_manifest<'a>(
        vendor_id: u16,
        device_id: u16,
    ) -> Result<&'a DeviceManifest, DeviceAttestationError> {
        let node_sbom =
            Self::get_node_sbom().map_err(DeviceAttestationError::NodeSBOMFetchError)?;
        let device_manifest = node_sbom
            .device_manifests
            .iter()
            .find(|&device_manifest| {
                device_manifest.vendor_id == vendor_id && device_manifest.device_id == device_id
            })
            .ok_or(DeviceAttestationError::InvalidVendorDeviceId(
                vendor_id, device_id,
            ))?;

        Ok(device_manifest)
    }

    fn get_device_measurements<'b>(
        vendor_id: u16,
        device_id: u16,
    ) -> Result<&'b SpdmMeasurementResponseMessage, DeviceMaterialFetchError> {
        // TODO: Get measurement from host
        // Expects Get_Measurements request made with Param2 as 0xff, i.e request all measurement blocks

        Err(DeviceMaterialFetchError::GetMeasurementFailure)
    }

    // Go over all measurement indexes in the message and check against policy
<<<<<<< HEAD
    fn check_measurements(
        meas_resp_msg: &SpdmMeasurementResponseMessage,
        expected_meas: &Vec<Measurement>,
    ) -> Result<bool, DeviceAttestationError> {
=======
    fn check_measurements(meas_resp_msg: &SpdmMeasurementResponseMessage, expected_meas: &Vec<Measurement>) -> Result<bool, DeviceAttestationError> {
>>>>>>> c82b6d5e
        for (idx, meas_val) in &meas_resp_msg.measurement_record.measurement_blocks {
            // look for index in device manifest measurements
            let reference = expected_meas.iter().find(|&m| m.index == *idx);
            match reference {
                Some(ref meas) => {
<<<<<<< HEAD
                    meas.measurement_value
                        .compare(&meas_val.dmtf_spec_measurement_value)
                        .map_err(|e| DeviceAttestationError::MeasurementError(e))?;
=======
                    meas.measurement_value.compare(&meas_val.dmtf_spec_measurement_value).map_err(|e| DeviceAttestationError::MeasurementError(e))?;
>>>>>>> c82b6d5e
                }
                None => {
                    // No reference found in policy; just skip
                }
            }
        }
        Ok(true)
    }

    fn attest_device<'a, 'b>(
        &self,
        vendor_id: u16,
        device_id: u16,
    ) -> Result<bool, DeviceAttestationError> {
        println!("Attesting device: {} {}", vendor_id, device_id);

        // Look up device in BOM
        let device_manifest = Self::get_device_manifest(vendor_id, device_id)
            .map_err(|_| DeviceAttestationError::GenericError)?;

        // Get measurements from device
        let device_meas = Self::get_device_measurements(vendor_id, device_id)
            .map_err(|_| DeviceAttestationError::GenericError)?;
<<<<<<< HEAD

        if !Self::check_measurements(&device_meas, &device_manifest.measurements)? {
=======
        
        if !Self::check_measurements(&device_meas, &device_manifest.measurements)?
        {
>>>>>>> c82b6d5e
            return Ok(false);
        }

        /*
        4. Get device certificate chain
        5. Verify device certificate chain
        6. Get device interface report
        7. Verify device interface report
        8. Validate hashes
        9. Validate MMIO ranges
        10. SDTE write to accept the device
         */
        Ok(true)
    }
}

#[cfg(test)]
mod tests {
    use super::*;
    use std::fs;

    fn read_file(filename: &str) -> Vec<u8> {
        fs::read(filename).expect(&format!("Failed to read file: {}", filename))
    }

    #[test]
    fn test_check_measurements() {
<<<<<<< HEAD
        let measurement_req_rsp =
            read_file("src/tests/data/gh100_get_measurements_request_response.bin");
        let (_, spdm_get_meas_resp) = measurement_req_rsp.split_at(37);
        let spdm_get_meas_resp =
            SpdmMeasurementResponseMessage::try_from(spdm_get_meas_resp).unwrap();
=======
        let measurement_req_rsp = read_file("src/tests/data/gh100_get_measurements_request_response.bin");
        let (_, spdm_get_meas_resp) = measurement_req_rsp.split_at(37);
        let spdm_get_meas_resp = SpdmMeasurementResponseMessage::try_from(spdm_get_meas_resp).unwrap();
>>>>>>> c82b6d5e
        println!("SpdmMeasurementResponseMessage: {}", spdm_get_meas_resp);

        let node_manifest_str = r#"{
            "bom_id": "1234567890",
            "bom_name": "Test BOM",
            "bom_svn": 1,
            "device_manifests": [
                {
                    "vendor_id": 1,
                    "device_id": 1,
                    "device_name": "Nvidia GH100 Test Device",
                    "intermediate_thumbprint": "1234567890",
                    "measurements": [
                        {
                            "index": 2,
                            "name": "Test Measurement",
                            "block_type": 1,
                            "size": 48,
                            "measurement_value": {
                                "value_type": 1,
                                "value_size": 48,
                                "endianness": "bigEndian",
                                "check": "equal",
                                "bitmask": "ffffffffffffffffffffffffffffffffffffffffffffffffffffffffffffffffffffffffffffffffffffffffffffffff",
                                "value": "b558fdac9af53b91ff3bdb06ff589859d6fbc1050d875c88329347f24ff7b3d11ac53688ba56db03cf8751913107e0db"
                            }
                         }
                    ]
                }
            ]
        }"#;
        let node_manifest: NodeManifest = serde_json::from_str(node_manifest_str).unwrap();
<<<<<<< HEAD
        assert!(TdispVerifier::check_measurements(
            &spdm_get_meas_resp,
            &node_manifest.device_manifests[0].measurements
        )
        .unwrap());
=======
        assert!(TdispVerifier::check_measurements(&spdm_get_meas_resp, &node_manifest.device_manifests[0].measurements).unwrap());
>>>>>>> c82b6d5e
    }

    #[test]
    fn test_manticore_measurement() {
        let spdm_measurement_response_message = parse_manticore_measurement();

        println!("{:}", spdm_measurement_response_message);
    }

    fn parse_manticore_measurement() -> (SpdmMeasurementResponseMessage) {
        let measurement_str = manticore_raw_measurement();

        let hex_values: Vec<u8> = measurement_str
            .lines()
            .filter_map(|line| u32::from_str_radix(line.trim_start_matches("0x"), 16).ok())
            .flat_map(|value| value.to_le_bytes().to_vec())
            .collect();

        SpdmMeasurementResponseMessage::try_from(hex_values.as_slice()).unwrap()
    }

    fn manticore_raw_measurement() -> String {
        let measurement_str = r#"
0x00006012
0x0007bc24
0x00330101
0xe6003002
0x194f4dd1
0x48743480
0x0162513f
0xf122b8d8
0xcfd0f10f
0x945c990f
0xc29ac76b
0xb3ad3b64
0x2ac799f0
0xa33f51d8
0x0e841ef8
0x025acff5
0x02003301
0x2fbf0030
0xe92064dd
0xaec44d63
0x00b8d012
0x05ab7c09
0x88b66846
0x9b13030f
0xab4548ae
0x8264490d
0x9681dec3
0x95628fb0
0x3fadab7f
0x01031f4a
0x30020033
0x055cd800
0xf48832fe
0xbc6fdeca
0xea8982ec
0x818b6a00
0xed938209
0x22b09992
0x2abfe4c4
0x06693581
0x2305d729
0x98c89a87
0x834de63a
0x330104ae
0x00300200
0xb50d632e
0xd78ef722
0xac5b025f
0x90550b8e
0x8a7d0fd7
0x76dc79f8
0x25f789a2
0x28a0e912
0x86094dee
0x7b71d315
0xcab1e619
0x4aee9836
0x00330105
0x6d003003
0x28d59ec9
0x620482c5
0xd2e6e593
0x9f44c7a6
0x4790933d
0x59b35e69
0x081b7ba8
0x2609b503
0xe2eda3e9
0x03365e08
0x7a5f83d7
0x0631f0bf
0x03003301
0xf0350030
0xb7557308
0xc927c87c
0x1133632c
0x26a75e1f
0x74676966
0x65d12d4b
0x97204f35
0xf29b843f
0x178f8f66
0x1a96a691
0xc29dcb7a
0x01076f2f
0x30010033
0x92948800
0xdb51cee2
0xfe40d04c
0xe9e486e0
0xe3d14273
0xa396a5be
0x91cc24a6
0x42176665
0x3ce6fd24
0xd6a245c0
0x34da464c
0xf2a7c71e
0x330108e8
0x00300100
0xdcad7341
0xae57382c
0xf4d33b06
0xd8feab08
0xc7edc786
0x7f0a8424
0x8897f91d
0xbe358883
0x5dbf29be
0x8760bbe3
0xb3092b36
0xa955bf4f
0x00330109
0x9d003001
0x9c6b82f0
0xb03a42d0
0x15ee1ab5
0xcc0752b0
0x3827f15f
0xa47d3296
0x9e9a512b
0x64e1f811
0xae4c1c62
0x47f89480
0xd377fd14
0x0a8b3ec2
0x03003301
0x1b480030
0xc1e0b91f
0xb681fe34
0x314611fa
0x85391817
0x943a9c29
0xee38e3c7
0x0e9d91aa
0x6766ce4d
0xc546d82f
0x03818b0f
0x2c662729
0x010b21fb
0x30030033
0xe1de6200
0x67fd715c
0xd90c7034
0x8073d859
0x5afd82dd
0xc0ea9b38
0x726230db
0xd4b347e0
0x9f19c7c6
0x619d0d71
0xd08f8d96
0xc8613fc6
0x33010c3b
0x00300300
0x9e06e891
0x5567eb7e
0x0737cbdb
0x0a0b6800
0x2e280c20
0x692fb08b
0xc4be78a8
0x4f1e7817
0x3ced7145
0xde1a1d4c
0xc5c3ff9c
0xa2f3dd4d
0x0033010d
0x32003003
0x694c1577
0x1cd069f1
0x4a860a5d
0x6a0f607e
0x8ba4f6ef
0x9b31d2ad
0xcb073006
0xa46b2a4f
0x7e4ea236
0x267822fa
0xea68721b
0x0ebe5b02
0x01003301
0x91b10030
0x9a8e3ee6
0x9c437201
0x0088d244
0xb6711a9e
0x3ac8a375
0xeaffc556
0x42e08a5e
0x9d172e56
0x98bee4d5
0x4f581e6a
0xb936ba6a
0x010fac0d
0x30010033
0x22242600
0xb58d3026
0x8d58ce76
0x3ff66875
0x0068e6a0
0x7c455450
0xc2a33760
0x61b45b5e
0x354e0dd6
0x2c4c9ac9
0x60665717
0xa0bd3ae9
0x33011044
0x00300100
0x3fe84084
0x73f42047
0xe9132b6a
0xad46f84c
0xa3bd362c
0x4847a45a
0x1291cca6
0x2ef66f49
0x744611c0
0x3443e707
0x9dc17032
0xae19a0fb
0x00330111
0x27003002
0xcf5b4847
0x7a81ab62
0x640b72a1
0x422e2a01
0xfd5a78af
0x0d3e3cf7
0x2d0a44db
0x3bd1bf57
0x0e92b235
0x8468ea38
0xe730a0f7
0x12c2a549
0x02003301
0x92c00030
0xf3c486e4
0x0270990c
0x4fdd8d91
0x6ba06b6f
0xddd50a55
0x7a961375
0x24f01727
0x7dbd66a4
0xfaad3bd9
0xb1d7e4bf
0xccc260ce
0x01132158
0x30030033
0xa9482500
0x4875f1e3
0x9f8ed40f
0xf8fe08b4
0x15e147d8
0xc9cf09fd
0x7ce4e096
0x51241ceb
0x9d010ab4
0x1caa4d23
0x3abeb7b1
0x185bda67
0x330114dc
0x00300300
0xdca8ae1e
0xb6354893
0xd7863e33
0xb90b97fe
0x95a92c14
0x39b26110
0x05a1cfc9
0x6173aea1
0xec31d6ea
0xd4819705
0x40a6cc2d
0x9c86778e
0x00330115
0xc6003003
0x06ee108e
0x26dd2ee8
0x04adeeec
0x4fbe019d
0x1a36465c
0x187c5b4b
0xd2991631
0x1f63ec81
0x6a2d28bc
0x45205cbc
0x56d1148c
0x165d0546
0x01003301
0xdcc00030
0xa011d6ab
0x7c2adef5
0xf2686a6a
0x197f2ee7
0x761a7b33
0xf1a620a1
0xa9bc90c9
0xed6bc7d9
0xcef25b44
0xe4048c99
0x45f41697
0x011747c7
0x30010033
0xa8ffbe00
0x2d2dacf2
0x0ad1968d
0x06ba7b0a
0x578ce137
0x40c5c113
0x0ea00a4d
0xcd74e596
0x0d47e5b4
0x21911e36
0x4866f0bf
0x6ca64879
0x330118eb
0x00300100
0xb6ce46a8
0x486450d3
0x80bcf52c
0x5c387400
0x92e5c87c
0xd564129f
0x430cf4ff
0xe1b8dc7d
0xe98c0636
0xf7277f08
0xa2c0eb70
0x231a6fd3
0x00330119
0x0e003001
0x1a641f01
0x078f8eef
0xefeb3d22
0xd8cc1ec7
0x1bc91e56
0xe4affb59
0xf762cf43
0x2ad1621d
0x63c7fc88
0x8d33853b
0xace8e1e3
0x1afecf7d
0x01003301
0x58ae0030
0xda1ae606
0x9404263e
0x52209fb7
0x7579ed82
0x3d5ec8c3
0xe7b73cca
0xbcb81d32
0x2fb3afaa
0xba7437e5
0x91052dc2
0x62c45358
0x011bcb31
0x30010033
0x533e0700
0x33102293
0x76ebb30d
0x9881f720
0xa451e707
0xd2d61976
0x13e31eb5
0xa271dc06
0x564616b6
0x5ce3754e
0x9b42f0ae
0xfcb71885
0x33011c09
0x00300100
0xccba5bc2
0x5a064b18
0x633a3357
0x1dc5987c
0x59919eda
0x4abba3f7
0xce079087
0x9a81e8a7
0xee8141a5
0x0d19ba2c
0xe8a7f198
0xe9655c6e
0x0033011d
0xe7003003
0x049c33c0
0xec0d17de
0x625285ca
0xeebdfc05
0x7f86b90c
0x9edb7001
0xc179b191
0x41a8b8b6
0xbcb74269
0x54d101b9
0x4738cb94
0x1e314e39
0x03003301
0x7a120030
0x71ca4772
0xf6d15cdc
0x6310ee27
0x3c59ef98
0x0e59759b
0x747955ba
0xa9448087
0xb8b7e0be
0xf425c411
0x7ef1ee4d
0x3e7d3808
0x011f8c31
0x30030033
0x98110900
0x507e9a34
0x851a3568
0xb245ec32
0xe10da684
0xe2e6de22
0xe160d76c
0x4e0845bd
0xbb4f2d56
0xdaa8ff91
0xaa6b56e5
0x677d28ab
0x330120d4
0x00300300
0x0f8c586b
0x1be1f9a2
0x6ad2729f
0x660cd273
0x0b3f24d4
0xa6c2ea28
0xa678d60d
0x33d526d5
0xf383d658
0xeb05675f
0xb76fc193
0x77d2fe03
0x00330121
0x59003003
0xe06168b1
0x839135bb
0x7bac5277
0xf5eb7913
0xe1842729
0x3c8aa9e1
0xa0bad680
0xb19fe1f5
0x6743d007
0x4cbabbd2
0x3d710987
0x2255170f
0x03003301
0x1fe00030
0x0de3d6bc
0x3536bd03
0x31a4cd9c
0xaa54b8a1
0x79118fd3
0x3fefdae9
0x89d708f5
0x1e9405e1
0x62d0b331
0x16b095c2
0xb9f44f1a
0x0123629f
0x30030033
0x5621c900
0xf570dfc3
0x8cbe49b4
0x8ba32abb
0xa4717ec1
0xf09121bb
0xf8eb0c65
0xc110e604
0x89d7846c
0xb858e196
0xa8e6fb02
0x1ddaa4f0
0x3301246a
0x00300200
0xbc579578
0x669ad915
0x87a749d2
0x16bf51bb
0x6ffd6fb0
0x5569c941
0x842c5fb1
0x220cc222
0xc7a8e456
0x26a6bc99
0x2776777a
0x5b85d207
0xff22dc23
0x7d537c25
0xed7b7602
0x8b913ac9
0x3bd171fe
0x96cdac2d
0x9ab64180
0xbcb5dde7
0x9ffc0000
0xaa384c3b
0x63ae196f
0x216c03ba
0x7015a2ce
0x5006f8f0
0x8c55fde4
0xae6e597e
0xb7d7d736
0xdc13b267
0xd9f250fa
0x1c87d8df
0x4ee96691
0x38146f0d
0x70f4f2f0
0xce6b197e
0xc9a8c838
0xc6ecdc54
0x08d0ae5e
0x201792e2
0x735fc239
0xc53cff03
0x733e0fdc
0x94c73d92
0x000066fd
"#;

        measurement_str.to_string()
    }
}<|MERGE_RESOLUTION|>--- conflicted
+++ resolved
@@ -61,12 +61,8 @@
 
     /// Apply bitmask to actual value
     fn apply_bitmask(&self, actual: &[u8]) -> Result<Vec<u8>, MeasurementError> {
-<<<<<<< HEAD
         let bitmask_bytes =
             hex::decode(&self.bitmask).map_err(|hex_err| MeasurementError::HexError(hex_err))?;
-=======
-        let bitmask_bytes = hex::decode(&self.bitmask).map_err(|hex_err| MeasurementError::HexError(hex_err))?;
->>>>>>> c82b6d5e
         if bitmask_bytes.len() != actual.len() {
             return Err(MeasurementError::SizeMismatch {
                 expected: bitmask_bytes.len(),
@@ -90,12 +86,8 @@
             });
         }
 
-<<<<<<< HEAD
         let mut expected =
             hex::decode(&self.value).map_err(|hex_err| MeasurementError::HexError(hex_err))?;
-=======
-        let mut expected = hex::decode(&self.value).map_err(|hex_err| MeasurementError::HexError(hex_err))?;
->>>>>>> c82b6d5e
         match self.endianness {
             Endianness::LittleEndian => {
                 expected.reverse();
@@ -552,26 +544,18 @@
     }
 
     // Go over all measurement indexes in the message and check against policy
-<<<<<<< HEAD
     fn check_measurements(
         meas_resp_msg: &SpdmMeasurementResponseMessage,
         expected_meas: &Vec<Measurement>,
     ) -> Result<bool, DeviceAttestationError> {
-=======
-    fn check_measurements(meas_resp_msg: &SpdmMeasurementResponseMessage, expected_meas: &Vec<Measurement>) -> Result<bool, DeviceAttestationError> {
->>>>>>> c82b6d5e
         for (idx, meas_val) in &meas_resp_msg.measurement_record.measurement_blocks {
             // look for index in device manifest measurements
             let reference = expected_meas.iter().find(|&m| m.index == *idx);
             match reference {
                 Some(ref meas) => {
-<<<<<<< HEAD
                     meas.measurement_value
                         .compare(&meas_val.dmtf_spec_measurement_value)
                         .map_err(|e| DeviceAttestationError::MeasurementError(e))?;
-=======
-                    meas.measurement_value.compare(&meas_val.dmtf_spec_measurement_value).map_err(|e| DeviceAttestationError::MeasurementError(e))?;
->>>>>>> c82b6d5e
                 }
                 None => {
                     // No reference found in policy; just skip
@@ -595,14 +579,8 @@
         // Get measurements from device
         let device_meas = Self::get_device_measurements(vendor_id, device_id)
             .map_err(|_| DeviceAttestationError::GenericError)?;
-<<<<<<< HEAD
 
         if !Self::check_measurements(&device_meas, &device_manifest.measurements)? {
-=======
-        
-        if !Self::check_measurements(&device_meas, &device_manifest.measurements)?
-        {
->>>>>>> c82b6d5e
             return Ok(false);
         }
 
@@ -630,17 +608,11 @@
 
     #[test]
     fn test_check_measurements() {
-<<<<<<< HEAD
         let measurement_req_rsp =
             read_file("src/tests/data/gh100_get_measurements_request_response.bin");
         let (_, spdm_get_meas_resp) = measurement_req_rsp.split_at(37);
         let spdm_get_meas_resp =
             SpdmMeasurementResponseMessage::try_from(spdm_get_meas_resp).unwrap();
-=======
-        let measurement_req_rsp = read_file("src/tests/data/gh100_get_measurements_request_response.bin");
-        let (_, spdm_get_meas_resp) = measurement_req_rsp.split_at(37);
-        let spdm_get_meas_resp = SpdmMeasurementResponseMessage::try_from(spdm_get_meas_resp).unwrap();
->>>>>>> c82b6d5e
         println!("SpdmMeasurementResponseMessage: {}", spdm_get_meas_resp);
 
         let node_manifest_str = r#"{
@@ -673,15 +645,11 @@
             ]
         }"#;
         let node_manifest: NodeManifest = serde_json::from_str(node_manifest_str).unwrap();
-<<<<<<< HEAD
         assert!(TdispVerifier::check_measurements(
             &spdm_get_meas_resp,
             &node_manifest.device_manifests[0].measurements
         )
         .unwrap());
-=======
-        assert!(TdispVerifier::check_measurements(&spdm_get_meas_resp, &node_manifest.device_manifests[0].measurements).unwrap());
->>>>>>> c82b6d5e
     }
 
     #[test]
